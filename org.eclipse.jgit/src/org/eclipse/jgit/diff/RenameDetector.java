/*
 * Copyright (C) 2010, Google Inc.
 * and other copyright owners as documented in the project's IP log.
 *
 * This program and the accompanying materials are made available
 * under the terms of the Eclipse Distribution License v1.0 which
 * accompanies this distribution, is reproduced below, and is
 * available at http://www.eclipse.org/org/documents/edl-v10.php
 *
 * All rights reserved.
 *
 * Redistribution and use in source and binary forms, with or
 * without modification, are permitted provided that the following
 * conditions are met:
 *
 * - Redistributions of source code must retain the above copyright
 *   notice, this list of conditions and the following disclaimer.
 *
 * - Redistributions in binary form must reproduce the above
 *   copyright notice, this list of conditions and the following
 *   disclaimer in the documentation and/or other materials provided
 *   with the distribution.
 *
 * - Neither the name of the Eclipse Foundation, Inc. nor the
 *   names of its contributors may be used to endorse or promote
 *   products derived from this software without specific prior
 *   written permission.
 *
 * THIS SOFTWARE IS PROVIDED BY THE COPYRIGHT HOLDERS AND
 * CONTRIBUTORS "AS IS" AND ANY EXPRESS OR IMPLIED WARRANTIES,
 * INCLUDING, BUT NOT LIMITED TO, THE IMPLIED WARRANTIES
 * OF MERCHANTABILITY AND FITNESS FOR A PARTICULAR PURPOSE
 * ARE DISCLAIMED. IN NO EVENT SHALL THE COPYRIGHT OWNER OR
 * CONTRIBUTORS BE LIABLE FOR ANY DIRECT, INDIRECT, INCIDENTAL,
 * SPECIAL, EXEMPLARY, OR CONSEQUENTIAL DAMAGES (INCLUDING, BUT
 * NOT LIMITED TO, PROCUREMENT OF SUBSTITUTE GOODS OR SERVICES;
 * LOSS OF USE, DATA, OR PROFITS; OR BUSINESS INTERRUPTION) HOWEVER
 * CAUSED AND ON ANY THEORY OF LIABILITY, WHETHER IN CONTRACT,
 * STRICT LIABILITY, OR TORT (INCLUDING NEGLIGENCE OR OTHERWISE)
 * ARISING IN ANY WAY OUT OF THE USE OF THIS SOFTWARE, EVEN IF
 * ADVISED OF THE POSSIBILITY OF SUCH DAMAGE.
 */

package org.eclipse.jgit.diff;

import java.io.IOException;
import java.util.ArrayList;
import java.util.Arrays;
import java.util.Collection;
import java.util.Collections;
import java.util.Comparator;
import java.util.HashMap;
import java.util.List;

import org.eclipse.jgit.JGitText;
import org.eclipse.jgit.diff.DiffEntry.ChangeType;
import org.eclipse.jgit.lib.AbbreviatedObjectId;
import org.eclipse.jgit.lib.Constants;
import org.eclipse.jgit.lib.FileMode;
import org.eclipse.jgit.lib.NullProgressMonitor;
import org.eclipse.jgit.lib.ObjectReader;
import org.eclipse.jgit.lib.ProgressMonitor;
import org.eclipse.jgit.lib.Repository;

/** Detect and resolve object renames. */
public class RenameDetector {
	private static final int EXACT_RENAME_SCORE = 100;

	private static final Comparator<DiffEntry> DIFF_COMPARATOR = new Comparator<DiffEntry>() {
		public int compare(DiffEntry a, DiffEntry b) {
			int cmp = nameOf(a).compareTo(nameOf(b));
			if (cmp == 0)
				cmp = sortOf(a.getChangeType()) - sortOf(b.getChangeType());
			return cmp;
		}

		private String nameOf(DiffEntry ent) {
			// Sort by the new name, unless the change is a delete. On
			// deletes the new name is /dev/null, so we sort instead by
			// the old name.
			//
			if (ent.changeType == ChangeType.DELETE)
				return ent.oldPath;
			return ent.newPath;
		}

		private int sortOf(ChangeType changeType) {
			// Sort deletes before adds so that a major type change for
			// a file path (such as symlink to regular file) will first
			// remove the path, then add it back with the new type.
			//
			switch (changeType) {
			case DELETE:
				return 1;
			case ADD:
				return 2;
			default:
				return 10;
			}
		}
	};

	private List<DiffEntry> entries = new ArrayList<DiffEntry>();

	private List<DiffEntry> deleted = new ArrayList<DiffEntry>();

	private List<DiffEntry> added = new ArrayList<DiffEntry>();

	private boolean done;

	private final Repository repo;

	/** Similarity score required to pair an add/delete as a rename. */
	private int renameScore = 60;

	/**
	 * Similarity score required to keep modified file pairs together. Any
	 * modified file pairs with a similarity score below this will be broken
	 * apart.
	 */
	private int breakScore = -1;

	/** Limit in the number of files to consider for renames. */
	private int renameLimit;

	/** Set if the number of adds or deletes was over the limit. */
	private boolean overRenameLimit;

	/**
	 * Create a new rename detector for the given repository
	 *
	 * @param repo
	 *            the repository to use for rename detection
	 */
	public RenameDetector(Repository repo) {
		this.repo = repo;

		DiffConfig cfg = repo.getConfig().get(DiffConfig.KEY);
		renameLimit = cfg.getRenameLimit();
	}

	/**
	 * @return minimum score required to pair an add/delete as a rename. The
	 *         score ranges are within the bounds of (0, 100).
	 */
	public int getRenameScore() {
		return renameScore;
	}

	/**
	 * Set the minimum score required to pair an add/delete as a rename.
	 * <p>
	 * When comparing two files together their score must be greater than or
	 * equal to the rename score for them to be considered a rename match. The
	 * score is computed based on content similarity, so a score of 60 implies
	 * that approximately 60% of the bytes in the files are identical.
	 *
	 * @param score
	 *            new rename score, must be within [0, 100].
	 * @throws IllegalArgumentException
	 *             the score was not within [0, 100].
	 */
	public void setRenameScore(int score) {
		if (score < 0 || score > 100)
			throw new IllegalArgumentException(
					JGitText.get().similarityScoreMustBeWithinBounds);
		renameScore = score;
	}

	/**
	 * @return the similarity score required to keep modified file pairs
	 *         together. Any modify pairs that score below this will be broken
	 *         apart into separate add/deletes. Values less than or equal to
	 *         zero indicate that no modifies will be broken apart. Values over
	 *         100 cause all modify pairs to be broken.
	 */
	public int getBreakScore() {
		return breakScore;
	}

	/**
	 * @param breakScore
	 *            the similarity score required to keep modified file pairs
	 *            together. Any modify pairs that score below this will be
	 *            broken apart into separate add/deletes. Values less than or
	 *            equal to zero indicate that no modifies will be broken apart.
	 *            Values over 100 cause all modify pairs to be broken.
	 */
	public void setBreakScore(int breakScore) {
		this.breakScore = breakScore;
	}

	/** @return limit on number of paths to perform inexact rename detection. */
	public int getRenameLimit() {
		return renameLimit;
	}

	/**
	 * Set the limit on the number of files to perform inexact rename detection.
	 * <p>
	 * The rename detector has to build a square matrix of the rename limit on
	 * each side, then perform that many file compares to determine similarity.
	 * If 1000 files are added, and 1000 files are deleted, a 1000*1000 matrix
	 * must be allocated, and 1,000,000 file compares may need to be performed.
	 *
	 * @param limit
	 *            new file limit.
	 */
	public void setRenameLimit(int limit) {
		renameLimit = limit;
	}

	/**
	 * Check if the detector is over the rename limit.
	 * <p>
	 * This method can be invoked either before or after {@code getEntries} has
	 * been used to perform rename detection.
	 *
	 * @return true if the detector has more file additions or removals than the
	 *         rename limit is currently set to. In such configurations the
	 *         detector will skip expensive computation.
	 */
	public boolean isOverRenameLimit() {
		if (done)
			return overRenameLimit;
		int cnt = Math.max(added.size(), deleted.size());
		return getRenameLimit() != 0 && getRenameLimit() < cnt;
	}

	/**
	 * Add entries to be considered for rename detection.
	 *
	 * @param entriesToAdd
	 *            one or more entries to add.
	 * @throws IllegalStateException
	 *             if {@code getEntries} was already invoked.
	 */
	public void addAll(Collection<DiffEntry> entriesToAdd) {
		if (done)
			throw new IllegalStateException(JGitText.get().renamesAlreadyFound);

		for (DiffEntry entry : entriesToAdd) {
			switch (entry.getChangeType()) {
			case ADD:
				added.add(entry);
				break;

			case DELETE:
				deleted.add(entry);
				break;

			case MODIFY:
				if (sameType(entry.getOldMode(), entry.getNewMode())) {
					entries.add(entry);
				} else {
					List<DiffEntry> tmp = DiffEntry.breakModify(entry);
					deleted.add(tmp.get(0));
					added.add(tmp.get(1));
				}
				break;

			case COPY:
			case RENAME:
			default:
				entriesToAdd.add(entry);
			}
		}
	}

	/**
	 * Add an entry to be considered for rename detection.
	 *
	 * @param entry
	 *            to add.
	 * @throws IllegalStateException
	 *             if {@code getEntries} was already invoked.
	 */
	public void add(DiffEntry entry) {
		addAll(Collections.singletonList(entry));
	}

	/**
	 * Detect renames in the current file set.
	 * <p>
	 * This convenience function runs without a progress monitor.
	 *
	 * @return an unmodifiable list of {@link DiffEntry}s representing all files
	 *         that have been changed.
	 * @throws IOException
	 *             file contents cannot be read from the repository.
	 */
	public List<DiffEntry> compute() throws IOException {
		return compute(NullProgressMonitor.INSTANCE);
	}

	/**
	 * Detect renames in the current file set.
	 *
	 * @param pm
	 *            report progress during the detection phases.
	 * @return an unmodifiable list of {@link DiffEntry}s representing all files
	 *         that have been changed.
	 * @throws IOException
	 *             file contents cannot be read from the repository.
	 */
	public List<DiffEntry> compute(ProgressMonitor pm) throws IOException {
		if (!done) {
			done = true;

			if (pm == null)
				pm = NullProgressMonitor.INSTANCE;
			ObjectReader reader = repo.newObjectReader();
			try {
				breakModifies(reader, pm);
				findExactRenames(pm);
				findContentRenames(reader, pm);
				rejoinModifies(pm);
			} finally {
				reader.release();
			}

			entries.addAll(added);
			added = null;

			entries.addAll(deleted);
			deleted = null;

			Collections.sort(entries, DIFF_COMPARATOR);
		}
		return Collections.unmodifiableList(entries);
	}

	private void breakModifies(ObjectReader reader, ProgressMonitor pm)
			throws IOException {
		if (breakScore <= 0)
			return;

		ArrayList<DiffEntry> newEntries = new ArrayList<DiffEntry>(entries.size());

		pm.beginTask(JGitText.get().renamesBreakingModifies, entries.size());

		for (int i = 0; i < entries.size(); i++) {
			DiffEntry e = entries.get(i);
			if (e.getChangeType() == ChangeType.MODIFY) {
				int score = calculateModifyScore(reader, e);
				if (score < breakScore) {
					List<DiffEntry> tmp = DiffEntry.breakModify(e);
					DiffEntry del = tmp.get(0);
					del.score = score;
					deleted.add(del);
					added.add(tmp.get(1));
				} else {
					newEntries.add(e);
				}
			} else {
				newEntries.add(e);
			}
			pm.update(1);
		}

		entries = newEntries;
	}

	private void rejoinModifies(ProgressMonitor pm) {
		HashMap<String, DiffEntry> nameMap = new HashMap<String, DiffEntry>();
		ArrayList<DiffEntry> newAdded = new ArrayList<DiffEntry>(added.size());

		pm.beginTask(JGitText.get().renamesRejoiningModifies, added.size()
				+ deleted.size());

		for (DiffEntry src : deleted) {
			nameMap.put(src.oldPath, src);
			pm.update(1);
		}

		for (DiffEntry dst : added) {
			DiffEntry src = nameMap.remove(dst.newPath);
			if (src != null) {
				if (sameType(src.oldMode, dst.newMode)) {
					entries.add(DiffEntry.pair(ChangeType.MODIFY, src, dst,
							src.score));
				} else {
					nameMap.put(src.oldPath, src);
					newAdded.add(dst);
				}
			} else {
				newAdded.add(dst);
			}
			pm.update(1);
		}

		added = newAdded;
		deleted = new ArrayList<DiffEntry>(nameMap.values());
	}

	private int calculateModifyScore(ObjectReader reader, DiffEntry d)
			throws IOException {
		SimilarityIndex src = new SimilarityIndex();
		src.hash(reader.open(d.oldId.toObjectId(), Constants.OBJ_BLOB));
		src.sort();

		SimilarityIndex dst = new SimilarityIndex();
		dst.hash(reader.open(d.newId.toObjectId(), Constants.OBJ_BLOB));
		dst.sort();
		return src.score(dst, 100);
	}

	private void findContentRenames(ObjectReader reader, ProgressMonitor pm)
			throws IOException {
		int cnt = Math.max(added.size(), deleted.size());
		if (cnt == 0)
			return;

		if (getRenameLimit() == 0 || cnt <= getRenameLimit()) {
			SimilarityRenameDetector d;

			d = new SimilarityRenameDetector(reader, deleted, added);
			d.setRenameScore(getRenameScore());
			d.compute(pm);
			deleted = d.getLeftOverSources();
			added = d.getLeftOverDestinations();
			entries.addAll(d.getMatches());
		} else {
			overRenameLimit = true;
		}
	}

	@SuppressWarnings("unchecked")
	private void findExactRenames(ProgressMonitor pm) {
		if (added.isEmpty() || deleted.isEmpty())
			return;

		pm.beginTask(JGitText.get().renamesFindingExact, //
				added.size() + added.size() + deleted.size()
						+ added.size() * deleted.size());

		HashMap<AbbreviatedObjectId, Object> deletedMap = populateMap(deleted, pm);
		HashMap<AbbreviatedObjectId, Object> addedMap = populateMap(added, pm);

		ArrayList<DiffEntry> uniqueAdds = new ArrayList<DiffEntry>(added.size());
		ArrayList<List<DiffEntry>> nonUniqueAdds = new ArrayList<List<DiffEntry>>();

		for (Object o : addedMap.values()) {
			if (o instanceof DiffEntry)
				uniqueAdds.add((DiffEntry) o);
			else
				nonUniqueAdds.add((List<DiffEntry>) o);
		}

		ArrayList<DiffEntry> left = new ArrayList<DiffEntry>(added.size());

		for (DiffEntry a : uniqueAdds) {
			Object del = deletedMap.get(a.newId);
			if (del instanceof DiffEntry) {
				// We have one add to one delete: pair them if they are the same
				// type
				DiffEntry e = (DiffEntry) del;
				if (sameType(e.oldMode, a.newMode)) {
					e.changeType = ChangeType.RENAME;
					entries.add(exactRename(e, a));
				} else {
					left.add(a);
				}
			} else if (del != null) {
				// We have one add to many deletes: find the delete with the
				// same type and closest name to the add, then pair them
				List<DiffEntry> list = (List<DiffEntry>) del;
				DiffEntry best = bestPathMatch(a, list);
				if (best != null) {
					best.changeType = ChangeType.RENAME;
					entries.add(exactRename(best, a));
				} else {
					left.add(a);
				}
			} else {
				left.add(a);
			}
			pm.update(1);
		}

		for (List<DiffEntry> adds : nonUniqueAdds) {
			Object o = deletedMap.get(adds.get(0).newId);
			if (o instanceof DiffEntry) {
				// We have many adds to one delete: find the add with the same
				// type and closest name to the delete, then pair them. Mark the
				// rest as copies of the delete.
				DiffEntry d = (DiffEntry) o;
				DiffEntry best = bestPathMatch(d, adds);
				if (best != null) {
					d.changeType = ChangeType.RENAME;
					entries.add(exactRename(d, best));
					for (DiffEntry a : adds) {
						if (a != best) {
							if (sameType(d.oldMode, a.newMode)) {
								entries.add(exactCopy(d, a));
							} else {
								left.add(a);
							}
						}
					}
				} else {
					left.addAll(adds);
				}
			} else if (o != null) {
				// We have many adds to many deletes: score all the adds against
				// all the deletes by path name, take the best matches, pair
				// them as renames, then call the rest copies
				List<DiffEntry> dels = (List<DiffEntry>) o;
				long[] matrix = new long[dels.size() * adds.size()];
				int mNext = 0;
<<<<<<< HEAD
				for (int addIdx = 0; addIdx < adds.size(); addIdx++) {
					String addedName = adds.get(addIdx).newPath;

					for (int delIdx = 0; delIdx < dels.size(); delIdx++) {
						String deletedName = dels.get(delIdx).oldPath;
=======
				for (int delIdx = 0; delIdx < dels.size(); delIdx++) {
					String deletedName = dels.get(delIdx).oldName;

					for (int addIdx = 0; addIdx < adds.size(); addIdx++) {
						String addedName = adds.get(addIdx).newName;
>>>>>>> e2f5716c

						int score = SimilarityRenameDetector.nameScore(addedName, deletedName);
						matrix[mNext] = SimilarityRenameDetector.encode(score, delIdx, addIdx);
						mNext++;
					}
				}

				Arrays.sort(matrix);

				for (--mNext; mNext >= 0; mNext--) {
					long ent = matrix[mNext];
					int delIdx = SimilarityRenameDetector.srcFile(ent);
					int addIdx = SimilarityRenameDetector.dstFile(ent);
					DiffEntry d = dels.get(delIdx);
					DiffEntry a = adds.get(addIdx);

					if (a == null) {
						pm.update(1);
						continue; // was already matched earlier
					}

					ChangeType type;
					if (d.changeType == ChangeType.DELETE) {
						// First use of this source file. Tag it as a rename so we
						// later know it is already been used as a rename, other
						// matches (if any) will claim themselves as copies instead.
						//
						d.changeType = ChangeType.RENAME;
						type = ChangeType.RENAME;
					} else {
						type = ChangeType.COPY;
					}

					entries.add(DiffEntry.pair(type, d, a, 100));
					adds.set(addIdx, null); // Claim the destination was matched.
					pm.update(1);
				}
			} else {
				left.addAll(adds);
			}
		}
		added = left;

		deleted = new ArrayList<DiffEntry>(deletedMap.size());
		for (Object o : deletedMap.values()) {
			if (o instanceof DiffEntry) {
				DiffEntry e = (DiffEntry) o;
				if (e.changeType == ChangeType.DELETE)
					deleted.add(e);
			} else {
				List<DiffEntry> list = (List<DiffEntry>) o;
				for (DiffEntry e : list) {
					if (e.changeType == ChangeType.DELETE)
						deleted.add(e);
				}
			}
		}
		pm.endTask();
	}

	/**
	 * Find the best match by file path for a given DiffEntry from a list of
	 * DiffEntrys. The returned DiffEntry will be of the same type as <src>. If
	 * no DiffEntry can be found that has the same type, this method will return
	 * null.
	 *
	 * @param src
	 *            the DiffEntry to try to find a match for
	 * @param list
	 *            a list of DiffEntrys to search through
	 * @return the DiffEntry from <list> who's file path best matches <src>
	 */
	private static DiffEntry bestPathMatch(DiffEntry src, List<DiffEntry> list) {
		DiffEntry best = null;
		int score = -1;

		for (DiffEntry d : list) {
			if (sameType(mode(d), mode(src))) {
				int tmp = SimilarityRenameDetector
						.nameScore(path(d), path(src));
				if (tmp > score) {
					best = d;
					score = tmp;
				}
			}
		}

		return best;
	}

	@SuppressWarnings("unchecked")
	private HashMap<AbbreviatedObjectId, Object> populateMap(
			List<DiffEntry> diffEntries, ProgressMonitor pm) {
		HashMap<AbbreviatedObjectId, Object> map = new HashMap<AbbreviatedObjectId, Object>();
		for (DiffEntry de : diffEntries) {
			Object old = map.put(id(de), de);
			if (old instanceof DiffEntry) {
				ArrayList<DiffEntry> list = new ArrayList<DiffEntry>(2);
				list.add((DiffEntry) old);
				list.add(de);
				map.put(id(de), list);
			} else if (old != null) {
				// Must be a list of DiffEntries
				((List<DiffEntry>) old).add(de);
				map.put(id(de), old);
			}
			pm.update(1);
		}
		return map;
	}

	private static String path(DiffEntry de) {
		return de.changeType == ChangeType.DELETE ? de.oldPath : de.newPath;
	}

	private static FileMode mode(DiffEntry de) {
		return de.changeType == ChangeType.DELETE ? de.oldMode : de.newMode;
	}

	private static AbbreviatedObjectId id(DiffEntry de) {
		return de.changeType == ChangeType.DELETE ? de.oldId : de.newId;
	}

	static boolean sameType(FileMode a, FileMode b) {
		// Files have to be of the same type in order to rename them.
		// We would never want to rename a file to a gitlink, or a
		// symlink to a file.
		//
		int aType = a.getBits() & FileMode.TYPE_MASK;
		int bType = b.getBits() & FileMode.TYPE_MASK;
		return aType == bType;
	}

	private static DiffEntry exactRename(DiffEntry src, DiffEntry dst) {
		return DiffEntry.pair(ChangeType.RENAME, src, dst, EXACT_RENAME_SCORE);
	}

	private static DiffEntry exactCopy(DiffEntry src, DiffEntry dst) {
		return DiffEntry.pair(ChangeType.COPY, src, dst, EXACT_RENAME_SCORE);
	}
}<|MERGE_RESOLUTION|>--- conflicted
+++ resolved
@@ -508,19 +508,11 @@
 				List<DiffEntry> dels = (List<DiffEntry>) o;
 				long[] matrix = new long[dels.size() * adds.size()];
 				int mNext = 0;
-<<<<<<< HEAD
-				for (int addIdx = 0; addIdx < adds.size(); addIdx++) {
-					String addedName = adds.get(addIdx).newPath;
-
-					for (int delIdx = 0; delIdx < dels.size(); delIdx++) {
-						String deletedName = dels.get(delIdx).oldPath;
-=======
 				for (int delIdx = 0; delIdx < dels.size(); delIdx++) {
-					String deletedName = dels.get(delIdx).oldName;
+					String deletedName = dels.get(delIdx).oldPath;
 
 					for (int addIdx = 0; addIdx < adds.size(); addIdx++) {
-						String addedName = adds.get(addIdx).newName;
->>>>>>> e2f5716c
+						String addedName = adds.get(addIdx).newPath;
 
 						int score = SimilarityRenameDetector.nameScore(addedName, deletedName);
 						matrix[mNext] = SimilarityRenameDetector.encode(score, delIdx, addIdx);
